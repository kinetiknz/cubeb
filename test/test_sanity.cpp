/*
 * Copyright © 2011 Mozilla Foundation
 *
 * This program is made available under an ISC-style license.  See the
 * accompanying file LICENSE for details.
 */
#ifdef NDEBUG
#undef NDEBUG
#endif
#define _XOPEN_SOURCE 600
#include "cubeb/cubeb.h"
#include <assert.h>
#include <stdio.h>
#include <string.h>
#include <math.h>
#include "common.h"
#ifdef CUBEB_GECKO_BUILD
#include "TestHarness.h"
#endif

#if (defined(_WIN32) || defined(__WIN32__))
#define __func__ __FUNCTION__
#endif

#define ARRAY_LENGTH(_x) (sizeof(_x) / sizeof(_x[0]))
#define BEGIN_TEST fprintf(stderr, "START %s\n", __func__)
#define END_TEST fprintf(stderr, "END %s\n", __func__)

#define STREAM_LATENCY 100
#define STREAM_RATE 44100
#define STREAM_CHANNELS 1
#if (defined(_WIN32) || defined(__WIN32__))
#define STREAM_FORMAT CUBEB_SAMPLE_FLOAT32LE
#else
#define STREAM_FORMAT CUBEB_SAMPLE_S16LE
#endif

static int dummy;
static uint64_t total_frames_written;
static int delay_callback;

static long
test_data_callback(cubeb_stream * stm, void * user_ptr, void * inputbuffer, void * outputbuffer, long nframes)
{
<<<<<<< HEAD
  assert(stm && user_ptr == &dummy && p && nframes > 0);
#if (defined(_WIN32) || defined(__WIN32__))
  memset(p, 0, nframes * sizeof(float));
#else
  memset(p, 0, nframes * sizeof(short));
#endif

=======
  assert(stm && user_ptr == &dummy && outputbuffer && nframes > 0);
  memset(outputbuffer, 0, nframes * sizeof(short));
>>>>>>> 47d5237e
  total_frames_written += nframes;
  if (delay_callback) {
    delay(10);
  }
  return nframes;
}

void
test_state_callback(cubeb_stream * stm, void * user_ptr, cubeb_state state)
{
}

static void
test_init_destroy_context(void)
{
  int r;
  cubeb * ctx;
  char const* backend_id;

  BEGIN_TEST;

  r = cubeb_init(&ctx, "test_sanity");
  assert(r == 0 && ctx);


  backend_id = cubeb_get_backend_id(ctx);
  assert(backend_id);

  fprintf(stderr, "Backend: %s\n", backend_id);

  cubeb_destroy(ctx);

  END_TEST;
}

static void
test_init_destroy_multiple_contexts(void)
{
  size_t i;
  int r;
  cubeb * ctx[4];
  int order[4] = {2, 0, 3, 1};
  assert(ARRAY_LENGTH(ctx) == ARRAY_LENGTH(order));

  BEGIN_TEST;

  for (i = 0; i < ARRAY_LENGTH(ctx); ++i) {
    r = cubeb_init(&ctx[i], NULL);
    assert(r == 0 && ctx[i]);
  }

  /* destroy in a different order */
  for (i = 0; i < ARRAY_LENGTH(ctx); ++i) {
    cubeb_destroy(ctx[order[i]]);
  }

  END_TEST;
}

static void
test_context_variables(void)
{
  int r;
  cubeb * ctx;
  uint32_t value;
  cubeb_stream_params params;

  BEGIN_TEST;

  r = cubeb_init(&ctx, "test_context_variables");
  assert(r == 0 && ctx);

  params.channels = STREAM_CHANNELS;
  params.format = STREAM_FORMAT;
  params.rate = STREAM_RATE;
  r = cubeb_get_min_latency(ctx, params, &value);
  assert(r == CUBEB_OK || r == CUBEB_ERROR_NOT_SUPPORTED);
  if (r == CUBEB_OK) {
    assert(value > 0);
  }

  r = cubeb_get_preferred_sample_rate(ctx, &value);
  assert(r == CUBEB_OK || r == CUBEB_ERROR_NOT_SUPPORTED);
  if (r == CUBEB_OK) {
    assert(value > 0);
  }

  cubeb_destroy(ctx);

  END_TEST;
}

static void
test_init_destroy_stream(void)
{
  int r;
  cubeb * ctx;
  cubeb_stream * stream;
  cubeb_stream_params params;

  BEGIN_TEST;

  r = cubeb_init(&ctx, "test_sanity");
  assert(r == 0 && ctx);

  params.format = STREAM_FORMAT;
  params.rate = STREAM_RATE;
  params.channels = STREAM_CHANNELS;

  r = cubeb_stream_init(ctx, &stream, "test", NULL, &params, STREAM_LATENCY,
                        test_data_callback, test_state_callback, &dummy);
  assert(r == 0 && stream);

  cubeb_stream_destroy(stream);
  cubeb_destroy(ctx);

  END_TEST;
}

static void
test_init_destroy_multiple_streams(void)
{
  size_t i;
  int r;
  cubeb * ctx;
  cubeb_stream * stream[8];
  cubeb_stream_params params;

  BEGIN_TEST;

  r = cubeb_init(&ctx, "test_sanity");
  assert(r == 0 && ctx);

  params.format = STREAM_FORMAT;
  params.rate = STREAM_RATE;
  params.channels = STREAM_CHANNELS;

  for (i = 0; i < ARRAY_LENGTH(stream); ++i) {
    r = cubeb_stream_init(ctx, &stream[i], "test", NULL, &params, STREAM_LATENCY,
                          test_data_callback, test_state_callback, &dummy);
    assert(r == 0);
    assert(stream[i]);
  }

  for (i = 0; i < ARRAY_LENGTH(stream); ++i) {
    cubeb_stream_destroy(stream[i]);
  }

  cubeb_destroy(ctx);

  END_TEST;
}

static void
test_configure_stream(void)
{
  int r;
  cubeb * ctx;
  cubeb_stream * stream;
  cubeb_stream_params params;

  BEGIN_TEST;

  r = cubeb_init(&ctx, "test_sanity");
  assert(r == 0 && ctx);

  params.format = STREAM_FORMAT;
  params.rate = STREAM_RATE;
  params.channels = 2; // panning

  r = cubeb_stream_init(ctx, &stream, "test", NULL, &params, STREAM_LATENCY,
                        test_data_callback, test_state_callback, &dummy);
  assert(r == 0 && stream);

  r = cubeb_stream_set_volume(stream, 1.0f);
  assert(r == 0 || r == CUBEB_ERROR_NOT_SUPPORTED);

  r = cubeb_stream_set_panning(stream, 0.0f);
  assert(r == 0 || r == CUBEB_ERROR_NOT_SUPPORTED);

  cubeb_stream_destroy(stream);
  cubeb_destroy(ctx);
  END_TEST;
}

static void
test_init_start_stop_destroy_multiple_streams(int early, int delay_ms)
{
  size_t i;
  int r;
  cubeb * ctx;
  cubeb_stream * stream[8];
  cubeb_stream_params params;

  BEGIN_TEST;

  r = cubeb_init(&ctx, "test_sanity");
  assert(r == 0 && ctx);

  params.format = STREAM_FORMAT;
  params.rate = STREAM_RATE;
  params.channels = STREAM_CHANNELS;

  for (i = 0; i < ARRAY_LENGTH(stream); ++i) {
    r = cubeb_stream_init(ctx, &stream[i], "test", NULL, &params, STREAM_LATENCY,
                          test_data_callback, test_state_callback, &dummy);
    assert(r == 0);
    assert(stream[i]);
    if (early) {
      r = cubeb_stream_start(stream[i]);
      assert(r == 0);
    }
  }


  if (!early) {
    for (i = 0; i < ARRAY_LENGTH(stream); ++i) {
      r = cubeb_stream_start(stream[i]);
      assert(r == 0);
    }
  }

  if (delay_ms) {
    delay(delay_ms);
  }

  if (!early) {
    for (i = 0; i < ARRAY_LENGTH(stream); ++i) {
      r = cubeb_stream_stop(stream[i]);
      assert(r == 0);
    }
  }

  for (i = 0; i < ARRAY_LENGTH(stream); ++i) {
    if (early) {
      r = cubeb_stream_stop(stream[i]);
      assert(r == 0);
    }
    cubeb_stream_destroy(stream[i]);
  }

  cubeb_destroy(ctx);

  END_TEST;
}

static void
test_init_destroy_multiple_contexts_and_streams(void)
{
  size_t i, j;
  int r;
  cubeb * ctx[2];
  cubeb_stream * stream[8];
  cubeb_stream_params params;
  size_t streams_per_ctx = ARRAY_LENGTH(stream) / ARRAY_LENGTH(ctx);
  assert(ARRAY_LENGTH(ctx) * streams_per_ctx == ARRAY_LENGTH(stream));

  BEGIN_TEST;

  params.format = STREAM_FORMAT;
  params.rate = STREAM_RATE;
  params.channels = STREAM_CHANNELS;

  for (i = 0; i < ARRAY_LENGTH(ctx); ++i) {
    r = cubeb_init(&ctx[i], "test_sanity");
    assert(r == 0 && ctx[i]);

    for (j = 0; j < streams_per_ctx; ++j) {
      r = cubeb_stream_init(ctx[i], &stream[i * streams_per_ctx + j], "test", NULL, &params, STREAM_LATENCY,
                            test_data_callback, test_state_callback, &dummy);
      assert(r == 0);
      assert(stream[i * streams_per_ctx + j]);
    }
  }

  for (i = 0; i < ARRAY_LENGTH(ctx); ++i) {
    for (j = 0; j < streams_per_ctx; ++j) {
      cubeb_stream_destroy(stream[i * streams_per_ctx + j]);
    }
    cubeb_destroy(ctx[i]);
  }

  END_TEST;
}

static void
test_basic_stream_operations(void)
{
  int r;
  cubeb * ctx;
  cubeb_stream * stream;
  cubeb_stream_params params;
  uint64_t position;

  BEGIN_TEST;

  r = cubeb_init(&ctx, "test_sanity");
  assert(r == 0 && ctx);

  params.format = STREAM_FORMAT;
  params.rate = STREAM_RATE;
  params.channels = STREAM_CHANNELS;

  r = cubeb_stream_init(ctx, &stream, "test", NULL, &params, STREAM_LATENCY,
                        test_data_callback, test_state_callback, &dummy);
  assert(r == 0 && stream);

  /* position and volume before stream has started */
  r = cubeb_stream_get_position(stream, &position);
  assert(r == 0 && position == 0);

  r = cubeb_stream_start(stream);
  assert(r == 0);

  /* position and volume after while stream running */
  r = cubeb_stream_get_position(stream, &position);
  assert(r == 0);

  r = cubeb_stream_stop(stream);
  assert(r == 0);

  /* position and volume after stream has stopped */
  r = cubeb_stream_get_position(stream, &position);
  assert(r == 0);

  cubeb_stream_destroy(stream);
  cubeb_destroy(ctx);

  END_TEST;
}

static void
test_stream_position(void)
{
  size_t i;
  int r;
  cubeb * ctx;
  cubeb_stream * stream;
  cubeb_stream_params params;
  uint64_t position, last_position;

  BEGIN_TEST;

  total_frames_written = 0;

  r = cubeb_init(&ctx, "test_sanity");
  assert(r == 0 && ctx);

  params.format = STREAM_FORMAT;
  params.rate = STREAM_RATE;
  params.channels = STREAM_CHANNELS;

  r = cubeb_stream_init(ctx, &stream, "test", NULL, &params, STREAM_LATENCY,
                        test_data_callback, test_state_callback, &dummy);
  assert(r == 0 && stream);

  /* stream position should not advance before starting playback */
  r = cubeb_stream_get_position(stream, &position);
  assert(r == 0 && position == 0);

  delay(500);

  r = cubeb_stream_get_position(stream, &position);
  assert(r == 0 && position == 0);

  /* stream position should advance during playback */
  r = cubeb_stream_start(stream);
  assert(r == 0);

  /* XXX let start happen */
  delay(500);

  /* stream should have prefilled */
  assert(total_frames_written > 0);

  r = cubeb_stream_get_position(stream, &position);
  assert(r == 0);
  last_position = position;

  delay(500);

  r = cubeb_stream_get_position(stream, &position);
  assert(r == 0);
  assert(position >= last_position);
  last_position = position;

  /* stream position should not exceed total frames written */
  for (i = 0; i < 5; ++i) {
    r = cubeb_stream_get_position(stream, &position);
    assert(r == 0);
    assert(position >= last_position);
    assert(position <= total_frames_written);
    last_position = position;
    delay(500);
  }

  assert(last_position != 0);

  /* stream position should not advance after stopping playback */
  r = cubeb_stream_stop(stream);
  assert(r == 0);

  /* XXX allow stream to settle */
  delay(500);

  r = cubeb_stream_get_position(stream, &position);
  assert(r == 0);
  last_position = position;

  delay(500);

  r = cubeb_stream_get_position(stream, &position);
  assert(r == 0);
  assert(position == last_position);

  cubeb_stream_destroy(stream);
  cubeb_destroy(ctx);

  END_TEST;
}

static int do_drain;
static int got_drain;

static long
test_drain_data_callback(cubeb_stream * stm, void * user_ptr, void * inputbuffer, void * outputbuffer, long nframes)
{
  assert(stm && user_ptr == &dummy && outputbuffer && nframes > 0);
  if (do_drain == 1) {
    do_drain = 2;
    return 0;
  }
  /* once drain has started, callback must never be called again */
  assert(do_drain != 2);
  memset(outputbuffer, 0, nframes * sizeof(short));
  total_frames_written += nframes;
  return nframes;
}

void
test_drain_state_callback(cubeb_stream * stm, void * user_ptr, cubeb_state state)
{
  if (state == CUBEB_STATE_DRAINED) {
    assert(!got_drain);
    got_drain = 1;
  }
}

static void
test_drain(void)
{
  int r;
  cubeb * ctx;
  cubeb_stream * stream;
  cubeb_stream_params params;
  uint64_t position;

  BEGIN_TEST;

  total_frames_written = 0;

  r = cubeb_init(&ctx, "test_sanity");
  assert(r == 0 && ctx);

  params.format = STREAM_FORMAT;
  params.rate = STREAM_RATE;
  params.channels = STREAM_CHANNELS;

  r = cubeb_stream_init(ctx, &stream, "test", NULL, &params, STREAM_LATENCY,
                        test_drain_data_callback, test_drain_state_callback, &dummy);
  assert(r == 0 && stream);

  r = cubeb_stream_start(stream);
  assert(r == 0);

  delay(500);

  do_drain = 1;

  for (;;) {
    r = cubeb_stream_get_position(stream, &position);
    assert(r == 0);
    if (got_drain) {
      break;
    } else {
      assert(position <= total_frames_written);
    }
    delay(500);
  }

  r = cubeb_stream_get_position(stream, &position);
  assert(r == 0);
  assert(got_drain);

  // Really, we should be able to rely on position reaching our final written frame, but
  // for now let's make sure it doesn't continue beyond that point.
  //assert(position <= total_frames_written);

  cubeb_stream_destroy(stream);
  cubeb_destroy(ctx);

  END_TEST;
}

int is_windows_7()
{
#ifdef __MINGW32__
  printf("Warning: this test was built with MinGW.\n"
         "MinGW does not contain necessary version checking infrastructure. Claiming to be Windows 7, even if we're not.\n");
  return 1;
#endif
#if (defined(_WIN32) || defined(__WIN32__)) && ( !defined(__MINGW32__))
  OSVERSIONINFOEX osvi;
  DWORDLONG condition_mask = 0;

  ZeroMemory(&osvi, sizeof(OSVERSIONINFOEX));
  osvi.dwOSVersionInfoSize = sizeof(OSVERSIONINFOEX);

  // NT 6.1 is Windows 7
  osvi.dwMajorVersion = 6;
  osvi.dwMinorVersion = 1;

  VER_SET_CONDITION(condition_mask, VER_MAJORVERSION, VER_EQUAL);
  VER_SET_CONDITION(condition_mask, VER_MINORVERSION, VER_GREATER_EQUAL);

  return VerifyVersionInfo(&osvi, VER_MAJORVERSION | VER_MINORVERSION, condition_mask);
#else
  return 0;
#endif
}

int
main(int argc, char * argv[])
{
#ifdef CUBEB_GECKO_BUILD
  ScopedXPCOM xpcom("test_sanity");
#endif

  test_init_destroy_context();
  test_init_destroy_multiple_contexts();
  test_context_variables();
  test_init_destroy_stream();
  test_init_destroy_multiple_streams();
  test_configure_stream();
  test_basic_stream_operations();
  test_stream_position();

  /* Sometimes, when using WASAPI on windows 7 (vista and 8 are okay), and
   * calling Activate a lot on an AudioClient, 0x800700b7 is returned. This is
   * the HRESULT value for "Cannot create a file when that file already exists",
   * and is not documented as a possible return value for this call. Hence, we
   * try to limit the number of streams we create in this test. */
  if (!is_windows_7()) {
    test_init_destroy_multiple_contexts_and_streams();

    delay_callback = 0;
    test_init_start_stop_destroy_multiple_streams(0, 0);
    test_init_start_stop_destroy_multiple_streams(1, 0);
    test_init_start_stop_destroy_multiple_streams(0, 150);
    test_init_start_stop_destroy_multiple_streams(1, 150);
    delay_callback = 1;
    test_init_start_stop_destroy_multiple_streams(0, 0);
    test_init_start_stop_destroy_multiple_streams(1, 0);
    test_init_start_stop_destroy_multiple_streams(0, 150);
    test_init_start_stop_destroy_multiple_streams(1, 150);
  }
  delay_callback = 0;
  test_drain();
/*
  to implement:
  test_eos_during_prefill();
  test_stream_destroy_pending_drain();
*/
  printf("\n");

  return 0;
}<|MERGE_RESOLUTION|>--- conflicted
+++ resolved
@@ -42,18 +42,13 @@
 static long
 test_data_callback(cubeb_stream * stm, void * user_ptr, void * inputbuffer, void * outputbuffer, long nframes)
 {
-<<<<<<< HEAD
-  assert(stm && user_ptr == &dummy && p && nframes > 0);
+  assert(stm && user_ptr == &dummy && outputbuffer && nframes > 0);
 #if (defined(_WIN32) || defined(__WIN32__))
-  memset(p, 0, nframes * sizeof(float));
+  memset(outputbuffer, 0, nframes * sizeof(float));
 #else
-  memset(p, 0, nframes * sizeof(short));
-#endif
-
-=======
-  assert(stm && user_ptr == &dummy && outputbuffer && nframes > 0);
   memset(outputbuffer, 0, nframes * sizeof(short));
->>>>>>> 47d5237e
+#endif
+
   total_frames_written += nframes;
   if (delay_callback) {
     delay(10);
@@ -126,6 +121,7 @@
   r = cubeb_init(&ctx, "test_context_variables");
   assert(r == 0 && ctx);
 
+  params.devid = NULL;
   params.channels = STREAM_CHANNELS;
   params.format = STREAM_FORMAT;
   params.rate = STREAM_RATE;
@@ -187,6 +183,7 @@
   r = cubeb_init(&ctx, "test_sanity");
   assert(r == 0 && ctx);
 
+  params.devid = NULL;
   params.format = STREAM_FORMAT;
   params.rate = STREAM_RATE;
   params.channels = STREAM_CHANNELS;
@@ -220,6 +217,7 @@
   r = cubeb_init(&ctx, "test_sanity");
   assert(r == 0 && ctx);
 
+  params.devid = NULL;
   params.format = STREAM_FORMAT;
   params.rate = STREAM_RATE;
   params.channels = 2; // panning
@@ -253,6 +251,7 @@
   r = cubeb_init(&ctx, "test_sanity");
   assert(r == 0 && ctx);
 
+  params.devid = NULL;
   params.format = STREAM_FORMAT;
   params.rate = STREAM_RATE;
   params.channels = STREAM_CHANNELS;
@@ -313,6 +312,7 @@
 
   BEGIN_TEST;
 
+  params.devid = NULL;
   params.format = STREAM_FORMAT;
   params.rate = STREAM_RATE;
   params.channels = STREAM_CHANNELS;
@@ -353,6 +353,7 @@
   r = cubeb_init(&ctx, "test_sanity");
   assert(r == 0 && ctx);
 
+  params.devid = NULL;
   params.format = STREAM_FORMAT;
   params.rate = STREAM_RATE;
   params.channels = STREAM_CHANNELS;
@@ -402,6 +403,7 @@
   r = cubeb_init(&ctx, "test_sanity");
   assert(r == 0 && ctx);
 
+  params.devid = NULL;
   params.format = STREAM_FORMAT;
   params.rate = STREAM_RATE;
   params.channels = STREAM_CHANNELS;
@@ -518,6 +520,7 @@
   r = cubeb_init(&ctx, "test_sanity");
   assert(r == 0 && ctx);
 
+  params.devid = NULL;
   params.format = STREAM_FORMAT;
   params.rate = STREAM_RATE;
   params.channels = STREAM_CHANNELS;
