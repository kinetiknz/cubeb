--- conflicted
+++ resolved
@@ -37,16 +37,12 @@
 long data_cb(cubeb_stream *stream, void *user, void* inputbuffer, void *outputbuffer, long nframes)
 {
   struct cb_user_data *u = (struct cb_user_data *)user;
-<<<<<<< HEAD
 #if (defined(_WIN32) || defined(__WIN32__))
-  float *b = (float *)buffer;
+  float *b = (float *)outputbuffer;
 #else
-  short *b = (short *)buffer;
+  short *b = (short *)outputbuffer;
 #endif
   float t1, t2;
-=======
-  short *b = (short *)outputbuffer;
->>>>>>> 47d5237e
   int i;
 
   if (stream == NULL || u == NULL)
@@ -120,6 +116,7 @@
     return r;
   }
 
+  params.devid = NULL;
   params.format = STREAM_FORMAT;
   params.rate = SAMPLE_FREQUENCY;
   params.channels = 1;
