/*
 * Copyright © 2011 Mozilla Foundation
 *
 * This program is made available under an ISC-style license.  See the
 * accompanying file LICENSE for details.
 */
#undef NDEBUG
#include <assert.h>
#include <dlfcn.h>
#include <stdlib.h>
#include <pulse/pulseaudio.h>
#include <string.h>
#include "cubeb/cubeb.h"
#include "cubeb-internal.h"
#include <stdio.h>

#ifdef DISABLE_LIBPULSE_DLOPEN
#define WRAP(x) x
#else
#define WRAP(x) cubeb_##x
#define LIBPULSE_API_VISIT(X)                   \
  X(pa_channel_map_can_balance)                 \
  X(pa_channel_map_init_auto)                   \
  X(pa_context_connect)                         \
  X(pa_context_disconnect)                      \
  X(pa_context_drain)                           \
  X(pa_context_get_server_info)                 \
  X(pa_context_get_sink_info_by_name)           \
  X(pa_context_get_sink_info_list)              \
  X(pa_context_get_source_info_list)            \
  X(pa_context_get_state)                       \
  X(pa_context_new)                             \
  X(pa_context_rttime_new)                      \
  X(pa_context_set_sink_input_volume)           \
  X(pa_context_set_state_callback)              \
  X(pa_context_unref)                           \
  X(pa_cvolume_set)                             \
  X(pa_cvolume_set_balance)                     \
  X(pa_frame_size)                              \
  X(pa_operation_get_state)                     \
  X(pa_operation_unref)                         \
  X(pa_proplist_gets)                           \
  X(pa_rtclock_now)                             \
  X(pa_stream_begin_write)                      \
  X(pa_stream_cancel_write)                     \
  X(pa_stream_connect_playback)                 \
  X(pa_stream_cork)                             \
  X(pa_stream_disconnect)                       \
  X(pa_stream_get_channel_map)                  \
  X(pa_stream_get_index)                        \
  X(pa_stream_get_latency)                      \
  X(pa_stream_get_sample_spec)                  \
  X(pa_stream_get_state)                        \
  X(pa_stream_get_time)                         \
  X(pa_stream_new)                              \
  X(pa_stream_set_state_callback)               \
  X(pa_stream_set_write_callback)               \
  X(pa_stream_unref)                            \
  X(pa_stream_update_timing_info)               \
  X(pa_stream_write)                            \
  X(pa_sw_volume_from_linear)                   \
  X(pa_threaded_mainloop_free)                  \
  X(pa_threaded_mainloop_get_api)               \
  X(pa_threaded_mainloop_in_thread)             \
  X(pa_threaded_mainloop_lock)                  \
  X(pa_threaded_mainloop_new)                   \
  X(pa_threaded_mainloop_signal)                \
  X(pa_threaded_mainloop_start)                 \
  X(pa_threaded_mainloop_stop)                  \
  X(pa_threaded_mainloop_unlock)                \
  X(pa_threaded_mainloop_wait)                  \
  X(pa_usec_to_bytes)                           \
  X(pa_stream_set_read_callback)                \
  X(pa_stream_connect_record)                   \
  X(pa_stream_readable_size)                    \
  X(pa_stream_peek)                             \
  X(pa_stream_drop)                             \
  X(pa_stream_get_buffer_attr)                  \

#define MAKE_TYPEDEF(x) static typeof(x) * cubeb_##x;
LIBPULSE_API_VISIT(MAKE_TYPEDEF);
#undef MAKE_TYPEDEF
#endif

//#define LOGGING_ENABLED
#ifdef LOGGING_ENABLED
#define LOG(...) do {                           \
    fprintf(stderr, __VA_ARGS__);               \
  } while(0)
#else
#define LOG(...)
#endif

static struct cubeb_ops const pulse_ops;

struct cubeb {
  struct cubeb_ops const * ops;
  void * libpulse;
  pa_threaded_mainloop * mainloop;
  pa_context * context;
  pa_sink_info * default_sink_info;
  char * context_name;
  int error;
};

struct cubeb_stream {
  cubeb * context;
  pa_stream * output_stream;
  pa_stream * input_stream;
  cubeb_data_callback data_callback;
  cubeb_state_callback state_callback;
  void * user_ptr;
  pa_time_event * drain_timer;
  pa_sample_spec output_sample_spec;
  pa_sample_spec input_sample_spec;
  int shutdown;
  float volume;
};

const float PULSE_NO_GAIN = -1.0;

enum cork_state {
  UNCORK = 0,
  CORK = 1 << 0,
  NOTIFY = 1 << 1
};

static void
sink_info_callback(pa_context * context, const pa_sink_info * info, int eol, void * u)
{
  cubeb * ctx = u;
  if (!eol) {
    free(ctx->default_sink_info);
    ctx->default_sink_info = malloc(sizeof(pa_sink_info));
    memcpy(ctx->default_sink_info, info, sizeof(pa_sink_info));
  }
  WRAP(pa_threaded_mainloop_signal)(ctx->mainloop, 0);
}

static void
server_info_callback(pa_context * context, const pa_server_info * info, void * u)
{
  WRAP(pa_context_get_sink_info_by_name)(context, info->default_sink_name, sink_info_callback, u);
}

static void
context_state_callback(pa_context * c, void * u)
{
  cubeb * ctx = u;
  if (!PA_CONTEXT_IS_GOOD(WRAP(pa_context_get_state)(c))) {
    ctx->error = 1;
  }
  WRAP(pa_threaded_mainloop_signal)(ctx->mainloop, 0);
}

static void
context_notify_callback(pa_context * c, void * u)
{
  cubeb * ctx = u;
  WRAP(pa_threaded_mainloop_signal)(ctx->mainloop, 0);
}

static void
stream_success_callback(pa_stream * s, int success, void * u)
{
  cubeb_stream * stm = u;
  WRAP(pa_threaded_mainloop_signal)(stm->context->mainloop, 0);
}

static void
stream_drain_callback(pa_mainloop_api * a, pa_time_event * e, struct timeval const * tv, void * u)
{
  cubeb_stream * stm = u;
  /* there's no pa_rttime_free, so use this instead. */
  a->time_free(stm->drain_timer);
  stm->drain_timer = NULL;
  stm->state_callback(stm, stm->user_ptr, CUBEB_STATE_DRAINED);
}

static void
stream_state_callback(pa_stream * s, void * u)
{
  cubeb_stream * stm = u;
  if (!PA_STREAM_IS_GOOD(WRAP(pa_stream_get_state)(s))) {
    stm->state_callback(stm, stm->user_ptr, CUBEB_STATE_ERROR);
  }
  WRAP(pa_threaded_mainloop_signal)(stm->context->mainloop, 0);
}

static void
<<<<<<< HEAD
write_to_output(pa_stream * s, void* input_data, size_t nbytes, cubeb_stream * stm)
=======
trigger_user_callback(pa_stream * s, void * input_data, size_t nbytes, cubeb_stream * stm)
>>>>>>> ce689bc2
{
  void * buffer;
  size_t size;
  int r;
  long got;
  size_t towrite, read_offset;
  size_t frame_size;

  frame_size = WRAP(pa_frame_size)(&stm->output_sample_spec);
  assert(nbytes % frame_size == 0);

  towrite = nbytes;
  read_offset = 0;
  while (towrite) {
    size = towrite;
    r = WRAP(pa_stream_begin_write)(s, &buffer, &size);
    if (r < 0) {
      // Never get here in normal scenario
<<<<<<< HEAD
      LOG("Unexpected error. Debugging with rr causes it\n");
=======
      LOG("Unexpected error. Debugging with rr causes this\n");
>>>>>>> ce689bc2
      WRAP(pa_stream_cancel_write)(s);
      stm->shutdown = 1;
      return;
    }
    assert(size > 0);
    assert(size % frame_size == 0);

    LOG("Data callback offered output buffer size %zd, read_offset=%zd\n", size, read_offset);
<<<<<<< HEAD
    got = stm->data_callback(stm, stm->user_ptr, (uint8_t*)input_data + read_offset, buffer, size / frame_size);
    if (got < 0) {
=======
    got = stm->data_callback(stm, stm->user_ptr, (uint8_t *)input_data + read_offset, buffer, size / frame_size);
    size_t u_got = got;
    if (got < 0 || u_got != (size / frame_size)) {
>>>>>>> ce689bc2
      WRAP(pa_stream_cancel_write)(s);
      stm->shutdown = 1;
      return;
    }
    // If more iterations move offset of read buffer
    if (input_data) {
      size_t in_frame_size = WRAP(pa_frame_size)(&stm->input_sample_spec);
      read_offset += (size / frame_size) * in_frame_size;
    }

    if (stm->volume != PULSE_NO_GAIN) {
      uint32_t samples =  size * stm->output_sample_spec.channels / frame_size ;

      if (stm->output_sample_spec.format == PA_SAMPLE_S16BE ||
          stm->output_sample_spec.format == PA_SAMPLE_S16LE) {
        short * b = buffer;
        for (uint32_t i = 0; i < samples; i++) {
          b[i] *= stm->volume;
        }
      } else {
        float * b = buffer;
        for (uint32_t i = 0; i < samples; i++) {
          b[i] *= stm->volume;
        }
      }
    }

    r = WRAP(pa_stream_write)(s, buffer, got * frame_size, NULL, 0, PA_SEEK_RELATIVE);
    assert(r == 0);

    if ((size_t) got < size / frame_size) {
      pa_usec_t latency = 0;
      r = WRAP(pa_stream_get_latency)(s, &latency, NULL);
      if (r == -PA_ERR_NODATA) {
        /* this needs a better guess. */
        latency = 100 * PA_USEC_PER_MSEC;
      }
      assert(r == 0 || r == -PA_ERR_NODATA);
      /* pa_stream_drain is useless, see PA bug# 866. this is a workaround. */
      /* arbitrary safety margin: double the current latency. */
      stm->drain_timer = WRAP(pa_context_rttime_new)(stm->context->context, WRAP(pa_rtclock_now)() + 2 * latency, stream_drain_callback, stm);
      stm->shutdown = 1;
      return;
    }

    towrite -= size;
  }

  assert(towrite == 0);
}

static int
<<<<<<< HEAD
read_from_input(pa_stream* s, const void** buffer, size_t* size)
=======
read_from_input(pa_stream * s, const void ** buffer, size_t * size)
>>>>>>> ce689bc2
{
  if (WRAP(pa_stream_readable_size)(s) > 0) {
    if (WRAP(pa_stream_peek)(s, buffer, size) < 0) {
      return -1;
    }
  }
  return WRAP(pa_stream_readable_size)(s);
}

static void
stream_write_callback(pa_stream * s, size_t nbytes, void * u)
{
  LOG("Output callback to be written buffer size %zd\n", nbytes);
  cubeb_stream * stm;
  stm = u;
  if (stm->shutdown) {
    return;
  }

  if (!stm->input_stream){
    // Output/playback only operation.
    // Write directly to output
    assert(!stm->input_stream && stm->output_stream);
<<<<<<< HEAD
    write_to_output(s, NULL, nbytes, stm);
=======
    trigger_user_callback(s, NULL, nbytes, stm);
>>>>>>> ce689bc2
  }
}

static void
stream_read_callback(pa_stream * s, size_t nbytes, void * u)
{
  LOG("Input callback buffer size %zd\n", nbytes);

  cubeb_stream * stm;
  stm = u;
  if (stm->shutdown) {
    return;
  }

  const void *read_data=NULL;
  size_t read_size;
  while (read_from_input(s, &read_data, &read_size) > 0) {
<<<<<<< HEAD
    const pa_sample_spec* in_ss =  WRAP(pa_stream_get_sample_spec)(s);
    size_t in_frame_size = WRAP(pa_frame_size)(in_ss);
    size_t read_frames = read_size / in_frame_size;

    cubeb_stream* stm = u;
    if (stm->output_stream) {
      // input/capture + output/playback operation
      void* read_buffer = (void*)read_data;
      size_t out_frame_size = WRAP(pa_frame_size)(&stm->output_sample_spec);
      size_t write_size = read_frames * out_frame_size;
      // Offer full duplex data for writing
      write_to_output(stm->output_stream, read_buffer, write_size, stm);
    } else {
      // input/capture only operation. Call callback directly
      void* read_buffer = (void*)read_data;
      if (stm->data_callback(stm, stm->user_ptr, read_buffer, NULL, read_frames) < 0) {
=======
    size_t in_frame_size = WRAP(pa_frame_size)(&stm->input_sample_spec);
    size_t read_frames = read_size / in_frame_size;

    cubeb_stream * stm = u;
    if (stm->output_stream) {
      // input/capture + output/playback operation
      void * read_buffer = (void*)read_data;
      size_t out_frame_size = WRAP(pa_frame_size)(&stm->output_sample_spec);
      size_t write_size = read_frames * out_frame_size;
      // Offer full duplex data for writing
      trigger_user_callback(stm->output_stream, read_buffer, write_size, stm);
    } else {
      // input/capture only operation. Call callback directly
      void * read_buffer = (void*)read_data;
      long got = stm->data_callback(stm, stm->user_ptr, read_buffer, NULL, read_frames);
      size_t u_got = got;
      if ( got < 0 || u_got != read_frames) {
>>>>>>> ce689bc2
        WRAP(pa_stream_cancel_write)(s);
        stm->shutdown = 1;
        break;
      }
    }
    WRAP(pa_stream_drop)(s);

    if (stm->shutdown) {
      return;
    }
  }
}

static int
wait_until_context_ready(cubeb * ctx)
{
  for (;;) {
    pa_context_state_t state = WRAP(pa_context_get_state)(ctx->context);
    if (!PA_CONTEXT_IS_GOOD(state))
      return -1;
    if (state == PA_CONTEXT_READY)
      break;
    WRAP(pa_threaded_mainloop_wait)(ctx->mainloop);
  }
  return 0;
}

static int
wait_until_io_stream_ready(pa_stream * stream, pa_threaded_mainloop * mainloop)
{
  if (!stream || !mainloop){
    return -1;
  }
  for (;;) {
    pa_stream_state_t state = WRAP(pa_stream_get_state)(stream);
    if (!PA_STREAM_IS_GOOD(state))
      return -1;
    if (state == PA_STREAM_READY)
      break;
    WRAP(pa_threaded_mainloop_wait)(mainloop);
  }
  return 0;
}

static int
wait_until_stream_ready(cubeb_stream * stm)
{
  if (stm->output_stream &&
      wait_until_io_stream_ready(stm->output_stream, stm->context->mainloop) == -1) {
    return -1;
  }
  if(stm->input_stream &&
     wait_until_io_stream_ready(stm->input_stream, stm->context->mainloop) == -1) {
    return -1;
  }
  return 0;
}

static int
operation_wait(cubeb * ctx, pa_stream * stream, pa_operation * o)
{
  while (WRAP(pa_operation_get_state)(o) == PA_OPERATION_RUNNING) {
    WRAP(pa_threaded_mainloop_wait)(ctx->mainloop);
    if (!PA_CONTEXT_IS_GOOD(WRAP(pa_context_get_state)(ctx->context))) {
      return -1;
    }
    if (stream && !PA_STREAM_IS_GOOD(WRAP(pa_stream_get_state)(stream))) {
      return -1;
    }
  }
  return 0;
}

static void
<<<<<<< HEAD
cork_io_stream(cubeb_stream * stm, pa_stream* io_stream, enum cork_state state)
=======
cork_io_stream(cubeb_stream * stm, pa_stream * io_stream, enum cork_state state)
>>>>>>> ce689bc2
{
  pa_operation * o = NULL;
  if (!io_stream) {
    return;
  }
  o = WRAP(pa_stream_cork)(io_stream, state & CORK, stream_success_callback, stm);
  if (o) {
    operation_wait(stm->context, io_stream, o);
    WRAP(pa_operation_unref)(o);
  }
}

static void
stream_cork(cubeb_stream * stm, enum cork_state state)
{
  WRAP(pa_threaded_mainloop_lock)(stm->context->mainloop);
  cork_io_stream(stm, stm->output_stream, state);
  cork_io_stream(stm, stm->input_stream, state);
  WRAP(pa_threaded_mainloop_unlock)(stm->context->mainloop);

  if (state & NOTIFY) {
    stm->state_callback(stm, stm->user_ptr,
                        state & CORK ? CUBEB_STATE_STOPPED : CUBEB_STATE_STARTED);
  }
}

static int
stream_update_timing_info(cubeb_stream * stm)
{
  int r = -1;
  pa_operation * o = NULL;
  if (stm->output_stream) {
    o = WRAP(pa_stream_update_timing_info)(stm->output_stream, stream_success_callback, stm);
    if (o) {
      r = operation_wait(stm->context, stm->output_stream, o);
      WRAP(pa_operation_unref)(o);
    }
    // if this fail abort
<<<<<<< HEAD
    if (r != 0){
=======
    if (r != 0) {
>>>>>>> ce689bc2
      return r;
    }
  }

  if (stm->input_stream) {
    o = WRAP(pa_stream_update_timing_info)(stm->input_stream, stream_success_callback, stm);
    if (o) {
      r = operation_wait(stm->context, stm->input_stream, o);
      WRAP(pa_operation_unref)(o);
    }
  }

  return r;
}

static void pulse_context_destroy(cubeb * ctx);
static void pulse_destroy(cubeb * ctx);

static int
pulse_context_init(cubeb * ctx)
{
  if (ctx->context) {
    assert(ctx->error == 1);
    pulse_context_destroy(ctx);
  }

  ctx->context = WRAP(pa_context_new)(WRAP(pa_threaded_mainloop_get_api)(ctx->mainloop),
                                      ctx->context_name);
  if (!ctx->context) {
    return -1;
  }
  WRAP(pa_context_set_state_callback)(ctx->context, context_state_callback, ctx);

  WRAP(pa_threaded_mainloop_lock)(ctx->mainloop);
  WRAP(pa_context_connect)(ctx->context, NULL, 0, NULL);

  if (wait_until_context_ready(ctx) != 0) {
    WRAP(pa_threaded_mainloop_unlock)(ctx->mainloop);
    pulse_context_destroy(ctx);
    ctx->context = NULL;
    return -1;
  }

  WRAP(pa_threaded_mainloop_unlock)(ctx->mainloop);

  ctx->error = 0;

  return 0;
}

/*static*/ int
pulse_init(cubeb ** context, char const * context_name)
{
  void * libpulse = NULL;
  cubeb * ctx;

  *context = NULL;

#ifndef DISABLE_LIBPULSE_DLOPEN
  libpulse = dlopen("libpulse.so.0", RTLD_LAZY);
  if (!libpulse) {
    return CUBEB_ERROR;
  }

#define LOAD(x) {                               \
    cubeb_##x = dlsym(libpulse, #x);            \
    if (!cubeb_##x) {                           \
      dlclose(libpulse);                        \
      return CUBEB_ERROR;                       \
    }                                           \
  }

  LIBPULSE_API_VISIT(LOAD);
#undef LOAD
#endif

  ctx = calloc(1, sizeof(*ctx));
  assert(ctx);

  ctx->ops = &pulse_ops;
  ctx->libpulse = libpulse;

  ctx->mainloop = WRAP(pa_threaded_mainloop_new)();
  ctx->default_sink_info = NULL;

  WRAP(pa_threaded_mainloop_start)(ctx->mainloop);

  ctx->context_name = context_name ? strdup(context_name) : NULL;
  if (pulse_context_init(ctx) != 0) {
    pulse_destroy(ctx);
    return CUBEB_ERROR;
  }

  WRAP(pa_threaded_mainloop_lock)(ctx->mainloop);
  WRAP(pa_context_get_server_info)(ctx->context, server_info_callback, ctx);
  WRAP(pa_threaded_mainloop_unlock)(ctx->mainloop);

  *context = ctx;

  return CUBEB_OK;
}

static char const *
pulse_get_backend_id(cubeb * ctx)
{
  return "pulse";
}

static int
pulse_get_max_channel_count(cubeb * ctx, uint32_t * max_channels)
{
  assert(ctx && max_channels);

  WRAP(pa_threaded_mainloop_lock)(ctx->mainloop);
  while (!ctx->default_sink_info) {
    WRAP(pa_threaded_mainloop_wait)(ctx->mainloop);
  }
  WRAP(pa_threaded_mainloop_unlock)(ctx->mainloop);

  *max_channels = ctx->default_sink_info->channel_map.channels;

  return CUBEB_OK;
}

static int
pulse_get_preferred_sample_rate(cubeb * ctx, uint32_t * rate)
{
  assert(ctx && rate);

  WRAP(pa_threaded_mainloop_lock)(ctx->mainloop);
  while (!ctx->default_sink_info) {
    WRAP(pa_threaded_mainloop_wait)(ctx->mainloop);
  }
  WRAP(pa_threaded_mainloop_unlock)(ctx->mainloop);

  *rate = ctx->default_sink_info->sample_spec.rate;

  return CUBEB_OK;
}

static int
pulse_get_min_latency(cubeb * ctx, cubeb_stream_params params, uint32_t * latency_ms)
{
  // According to PulseAudio developers, this is a safe minimum.
  *latency_ms = 40;

  return CUBEB_OK;
}

static void
pulse_context_destroy(cubeb * ctx)
{
  pa_operation * o;

  WRAP(pa_threaded_mainloop_lock)(ctx->mainloop);
  o = WRAP(pa_context_drain)(ctx->context, context_notify_callback, ctx);
  if (o) {
    operation_wait(ctx, NULL, o);
    WRAP(pa_operation_unref)(o);
  }
  WRAP(pa_context_set_state_callback)(ctx->context, NULL, NULL);
  WRAP(pa_context_disconnect)(ctx->context);
  WRAP(pa_context_unref)(ctx->context);
  WRAP(pa_threaded_mainloop_unlock)(ctx->mainloop);
}

static void
pulse_destroy(cubeb * ctx)
{
  if (ctx->context_name) {
    free(ctx->context_name);
  }
  if (ctx->context) {
    pulse_context_destroy(ctx);
  }

  if (ctx->mainloop) {
    WRAP(pa_threaded_mainloop_stop)(ctx->mainloop);
    WRAP(pa_threaded_mainloop_free)(ctx->mainloop);
  }

  if (ctx->libpulse) {
    dlclose(ctx->libpulse);
  }
  if (ctx->default_sink_info) {
    free(ctx->default_sink_info);
  }
  free(ctx);
}

static void pulse_stream_destroy(cubeb_stream * stm);

pa_sample_format_t
cube_to_pulse_format(cubeb_sample_format format)
<<<<<<< HEAD
{
  switch (format) {
  case CUBEB_SAMPLE_S16LE:
    return PA_SAMPLE_S16LE;
  case CUBEB_SAMPLE_S16BE:
    return PA_SAMPLE_S16BE;
  case CUBEB_SAMPLE_FLOAT32LE:
    return PA_SAMPLE_FLOAT32LE;
  case CUBEB_SAMPLE_FLOAT32BE:
    return PA_SAMPLE_FLOAT32BE;
  default:
    return PA_SAMPLE_INVALID;
  }
}

static int
pulse_stream_init(cubeb * context,
                  cubeb_stream ** stream,
                  char const * stream_name,
                  cubeb_stream_params * input_stream_params,
                  cubeb_stream_params * output_stream_params,
                  unsigned int latency,
                  cubeb_data_callback data_callback,
                  cubeb_state_callback state_callback,
                  void * user_ptr)
{
  pa_sample_spec ss;
=======
{
  switch (format) {
  case CUBEB_SAMPLE_S16LE:
    return PA_SAMPLE_S16LE;
  case CUBEB_SAMPLE_S16BE:
    return PA_SAMPLE_S16BE;
  case CUBEB_SAMPLE_FLOAT32LE:
    return PA_SAMPLE_FLOAT32LE;
  case CUBEB_SAMPLE_FLOAT32BE:
    return PA_SAMPLE_FLOAT32BE;
  default:
    return PA_SAMPLE_INVALID;
  }
}

static pa_stream *
create_pa_stream(cubeb_stream * stm, cubeb_stream_params * stream_params, char const * stream_name)
{
  assert(stm || stream_params);
  pa_sample_spec ss;
  ss.format = cube_to_pulse_format(stream_params->format);
  ss.rate = stream_params->rate;
  ss.channels = stream_params->channels;

  return WRAP(pa_stream_new)(stm->context->context, stream_name, &ss, NULL);
}

static pa_buffer_attr
set_buffering_attribute(unsigned int latency, pa_sample_spec * sample_spec)
{
  pa_buffer_attr battr;
  battr.maxlength = -1;
  battr.prebuf    = -1;
  battr.tlength   = WRAP(pa_usec_to_bytes)(latency * PA_USEC_PER_MSEC, sample_spec);
  battr.minreq    = battr.tlength / 4;
  battr.fragsize  = battr.minreq;

  LOG("Requested buffer attributes maxlength %u, tlength %u, prebuf %u, minreq %u, fragsize %u\n",
      battr.maxlength, battr.tlength, battr.prebuf, battr.minreq, battr.fragsize);

  return battr;
}


static int
pulse_stream_init(cubeb * context,
                  cubeb_stream ** stream,
                  char const * stream_name,
                  cubeb_stream_params * input_stream_params,
                  cubeb_stream_params * output_stream_params,
                  unsigned int latency,
                  cubeb_data_callback data_callback,
                  cubeb_state_callback state_callback,
                  void * user_ptr)
{
>>>>>>> ce689bc2
  cubeb_stream * stm;
  pa_buffer_attr battr;
  int r;

  assert(context);
  // If the connection failed for some reason, try to reconnect
  if (context->error == 1 && pulse_context_init(context) != 0) {
    return CUBEB_ERROR;
  }

  *stream = NULL;

  stm = calloc(1, sizeof(*stm));
  assert(stm);

  stm->context = context;
  stm->data_callback = data_callback;
  stm->state_callback = state_callback;
  stm->user_ptr = user_ptr;
  stm->volume = PULSE_NO_GAIN;

<<<<<<< HEAD
  battr.maxlength = -1;
  battr.tlength = -1;
  battr.prebuf = -1;
  battr.minreq = -1;
  battr.fragsize = -1;

  WRAP(pa_threaded_mainloop_lock)(stm->context->mainloop);
  if (output_stream_params) {
    ss.format = cube_to_pulse_format(output_stream_params->format);
    ss.rate = output_stream_params->rate;
    ss.channels = output_stream_params->channels;
    stm->output_sample_spec = ss;

    // update buffer attributes
    battr.tlength = WRAP(pa_usec_to_bytes)(latency * PA_USEC_PER_MSEC, &stm->output_sample_spec);
    battr.minreq = battr.tlength / 4;
    battr.fragsize = battr.minreq;

    LOG("Stream init requested buffer attributes maxlength %u, tlength %u, prebuf %u, minreq %u, fragsize %u\n",battr.maxlength, battr.tlength,
        battr.prebuf, battr.minreq, battr.fragsize);

    stm->output_stream = WRAP(pa_stream_new)(stm->context->context, stream_name, &ss, NULL);
=======
  WRAP(pa_threaded_mainloop_lock)(stm->context->mainloop);
  if (output_stream_params) {
    stm->output_stream = create_pa_stream(stm, output_stream_params, stream_name);
>>>>>>> ce689bc2
    if (!stm->output_stream) {
      WRAP(pa_threaded_mainloop_unlock)(stm->context->mainloop);
      pulse_stream_destroy(stm);
      return CUBEB_ERROR;
    }
<<<<<<< HEAD
    WRAP(pa_stream_set_state_callback)(stm->output_stream, stream_state_callback, stm);
    WRAP(pa_stream_set_write_callback)(stm->output_stream, stream_write_callback, stm);
=======

    stm->output_sample_spec = *(WRAP(pa_stream_get_sample_spec)(stm->output_stream));

    WRAP(pa_stream_set_state_callback)(stm->output_stream, stream_state_callback, stm);
    WRAP(pa_stream_set_write_callback)(stm->output_stream, stream_write_callback, stm);

    battr = set_buffering_attribute(latency, &stm->output_sample_spec);
>>>>>>> ce689bc2
    WRAP(pa_stream_connect_playback)(stm->output_stream,
                                     output_stream_params->devid,
                                     &battr,
                                     PA_STREAM_AUTO_TIMING_UPDATE | PA_STREAM_INTERPOLATE_TIMING |
                                     PA_STREAM_START_CORKED | PA_STREAM_ADJUST_LATENCY,
                                     NULL, NULL);
  }

  // Set up input stream
  if (input_stream_params) {
<<<<<<< HEAD
    pa_sample_spec in_ss;
    in_ss.channels = input_stream_params->channels;
    in_ss.rate = input_stream_params->rate;
    in_ss.format = cube_to_pulse_format(input_stream_params->format);
    stm->input_sample_spec = in_ss;

    // update buffer attributes
    battr.tlength = WRAP(pa_usec_to_bytes)(latency * PA_USEC_PER_MSEC, &stm->input_sample_spec);
    battr.minreq = battr.tlength / 4;
    battr.fragsize = battr.minreq;

    stm->input_stream = WRAP(pa_stream_new)(stm->context->context, "input stream", &in_ss, NULL);
=======
    stm->input_stream = create_pa_stream(stm, input_stream_params, "cubeb input");
>>>>>>> ce689bc2
    if (!stm->input_stream) {
      WRAP(pa_threaded_mainloop_unlock)(stm->context->mainloop);
      pulse_stream_destroy(stm);
      return CUBEB_ERROR;
    }
<<<<<<< HEAD
    WRAP(pa_stream_set_state_callback)(stm->input_stream, stream_state_callback, stm);
    WRAP(pa_stream_set_read_callback)(stm->input_stream, stream_read_callback, stm);
=======

    stm->input_sample_spec = *(WRAP(pa_stream_get_sample_spec)(stm->input_stream));

    WRAP(pa_stream_set_state_callback)(stm->input_stream, stream_state_callback, stm);
    WRAP(pa_stream_set_read_callback)(stm->input_stream, stream_read_callback, stm);

    battr = set_buffering_attribute(latency, &stm->input_sample_spec);
>>>>>>> ce689bc2
    WRAP(pa_stream_connect_record)(stm->input_stream,
                                   input_stream_params->devid,
                                   &battr,
                                   PA_STREAM_AUTO_TIMING_UPDATE | PA_STREAM_INTERPOLATE_TIMING |
                                   PA_STREAM_NOT_MONOTONIC |
                                   PA_STREAM_START_CORKED | PA_STREAM_ADJUST_LATENCY);
  }

  r = wait_until_stream_ready(stm);
  if (r == 0) {
    /* force a timing update now, otherwise timing info does not become valid
       until some point after initialization has completed. */
    r = stream_update_timing_info(stm);
<<<<<<< HEAD
  }

#ifdef LOGGING_ENABLED
  if (output_stream_params){
    const pa_buffer_attr* output_att;
    output_att = WRAP(pa_stream_get_buffer_attr)(stm->output_stream);
    LOG("Output buffer attributes maxlength %u, tlength %u, prebuf %u, minreq %u, fragsize %u\n",output_att->maxlength, output_att->tlength,
        output_att->prebuf, output_att->minreq, output_att->fragsize);
  }

  if (input_stream_params){
    const pa_buffer_attr* input_att;
    input_att = WRAP(pa_stream_get_buffer_attr)(stm->input_stream);
    LOG("Input buffer attributes maxlength %u, tlength %u, prebuf %u, minreq %u, fragsize %u\n",input_att->maxlength, input_att->tlength,
        input_att->prebuf, input_att->minreq, input_att->fragsize);
  }
=======
  }

#ifdef LOGGING_ENABLED
  if (output_stream_params){
    const pa_buffer_attr * output_att;
    output_att = WRAP(pa_stream_get_buffer_attr)(stm->output_stream);
    LOG("Output buffer attributes maxlength %u, tlength %u, prebuf %u, minreq %u, fragsize %u\n",output_att->maxlength, output_att->tlength,
        output_att->prebuf, output_att->minreq, output_att->fragsize);
  }

  if (input_stream_params){
    const pa_buffer_attr * input_att;
    input_att = WRAP(pa_stream_get_buffer_attr)(stm->input_stream);
    LOG("Input buffer attributes maxlength %u, tlength %u, prebuf %u, minreq %u, fragsize %u\n",input_att->maxlength, input_att->tlength,
        input_att->prebuf, input_att->minreq, input_att->fragsize);
  }
>>>>>>> ce689bc2
#endif

  WRAP(pa_threaded_mainloop_unlock)(stm->context->mainloop);

  if (r != 0) {
    pulse_stream_destroy(stm);
    return CUBEB_ERROR;
  }

  *stream = stm;

  return CUBEB_OK;
}

static void
pulse_stream_destroy(cubeb_stream * stm)
{
  stream_cork(stm, CORK);

  WRAP(pa_threaded_mainloop_lock)(stm->context->mainloop);
  if (stm->output_stream) {

    if (stm->drain_timer) {
      /* there's no pa_rttime_free, so use this instead. */
      WRAP(pa_threaded_mainloop_get_api)(stm->context->mainloop)->time_free(stm->drain_timer);
    }

    WRAP(pa_stream_set_state_callback)(stm->output_stream, NULL, NULL);
    WRAP(pa_stream_disconnect)(stm->output_stream);
    WRAP(pa_stream_unref)(stm->output_stream);
  }

  if (stm->input_stream) {
    WRAP(pa_stream_set_state_callback)(stm->input_stream, NULL, NULL);
    WRAP(pa_stream_disconnect)(stm->input_stream);
    WRAP(pa_stream_unref)(stm->input_stream);
  }
  WRAP(pa_threaded_mainloop_unlock)(stm->context->mainloop);

  free(stm);
}

static int
pulse_stream_start(cubeb_stream * stm)
{
  stream_cork(stm, UNCORK | NOTIFY);
  return CUBEB_OK;
}

static int
pulse_stream_stop(cubeb_stream * stm)
{
  stream_cork(stm, CORK | NOTIFY);
  return CUBEB_OK;
}

static int
pulse_stream_get_position(cubeb_stream * stm, uint64_t * position)
{
  int r, in_thread;
  pa_usec_t r_usec;
  uint64_t bytes;

  if (!stm || !stm->output_stream) {
    return CUBEB_ERROR;
  }

  in_thread = WRAP(pa_threaded_mainloop_in_thread)(stm->context->mainloop);

  if (!in_thread) {
    WRAP(pa_threaded_mainloop_lock)(stm->context->mainloop);
  }
  r = WRAP(pa_stream_get_time)(stm->output_stream, &r_usec);
  if (!in_thread) {
    WRAP(pa_threaded_mainloop_unlock)(stm->context->mainloop);
  }

  if (r != 0) {
    return CUBEB_ERROR;
  }

  bytes = WRAP(pa_usec_to_bytes)(r_usec, &stm->output_sample_spec);
  *position = bytes / WRAP(pa_frame_size)(&stm->output_sample_spec);

  return CUBEB_OK;
}

int
pulse_stream_get_latency(cubeb_stream * stm, uint32_t * latency)
{
  pa_usec_t r_usec;
  int negative, r;

  if (!stm || !stm->output_stream) {
    return CUBEB_ERROR;
  }

  r = WRAP(pa_stream_get_latency)(stm->output_stream, &r_usec, &negative);
  assert(!negative);
  if (r) {
    return CUBEB_ERROR;
  }

  *latency = r_usec * stm->output_sample_spec.rate / PA_USEC_PER_SEC;
  return CUBEB_OK;
}

void volume_success(pa_context *c, int success, void *userdata)
{
  cubeb_stream * stream = userdata;
  assert(success);
  WRAP(pa_threaded_mainloop_signal)(stream->context->mainloop, 0);
}

int
pulse_stream_set_volume(cubeb_stream * stm, float volume)
{
  uint32_t index;
  pa_operation * op;
  pa_volume_t vol;
  pa_cvolume cvol;
  const pa_sample_spec * ss;

  if (!stm->output_stream) {
    return CUBEB_ERROR;
  }

  WRAP(pa_threaded_mainloop_lock)(stm->context->mainloop);

  while (!stm->context->default_sink_info) {
    WRAP(pa_threaded_mainloop_wait)(stm->context->mainloop);
  }

  /* if the pulse daemon is configured to use flat volumes,
   * apply our own gain instead of changing the input volume on the sink. */
  if (stm->context->default_sink_info->flags & PA_SINK_FLAT_VOLUME) {
    stm->volume = volume;
  } else {
    ss = WRAP(pa_stream_get_sample_spec)(stm->output_stream);

    vol = WRAP(pa_sw_volume_from_linear)(volume);
    WRAP(pa_cvolume_set)(&cvol, ss->channels, vol);

    index = WRAP(pa_stream_get_index)(stm->output_stream);

    op = WRAP(pa_context_set_sink_input_volume)(stm->context->context,
                                                index, &cvol, volume_success,
                                                stm);
    if (op) {
      operation_wait(stm->context, stm->output_stream, op);
      WRAP(pa_operation_unref)(op);
    }
  }

  WRAP(pa_threaded_mainloop_unlock)(stm->context->mainloop);

  return CUBEB_OK;
}

int
pulse_stream_set_panning(cubeb_stream * stream, float panning)
{
  const pa_channel_map * map;
  pa_cvolume vol;

  if (!stream->output_stream) {
    return CUBEB_ERROR;
  }

  map = WRAP(pa_stream_get_channel_map)(stream->output_stream);

  if (!WRAP(pa_channel_map_can_balance)(map)) {
    return CUBEB_ERROR;
  }

  WRAP(pa_cvolume_set_balance)(&vol, map, panning);

  return CUBEB_OK;
}

typedef struct {
  char * default_sink_name;
  char * default_source_name;

  cubeb_device_info ** devinfo;
  uint32_t max;
  uint32_t count;
} pulse_dev_list_data;

static cubeb_device_fmt
pulse_format_to_cubeb_format(pa_sample_format_t format)
{
  switch (format) {
  case PA_SAMPLE_S16LE:
    return CUBEB_DEVICE_FMT_S16LE;
  case PA_SAMPLE_S16BE:
    return CUBEB_DEVICE_FMT_S16BE;
  case PA_SAMPLE_FLOAT32LE:
    return CUBEB_DEVICE_FMT_F32LE;
  case PA_SAMPLE_FLOAT32BE:
    return CUBEB_DEVICE_FMT_F32BE;
  default:
    return CUBEB_DEVICE_FMT_F32NE;
  }
}

static void
pulse_ensure_dev_list_data_list_size (pulse_dev_list_data * list_data)
{
  if (list_data->count == list_data->max) {
    list_data->max += 8;
    list_data->devinfo = realloc(list_data->devinfo,
        sizeof(cubeb_device_info) * list_data->max);
  }
}

static cubeb_device_state
pulse_get_state_from_sink_port(pa_sink_port_info * info)
{
  if (info != NULL) {
#if PA_CHECK_VERSION(2, 0, 0)
    if (info->available == PA_PORT_AVAILABLE_NO)
      return CUBEB_DEVICE_STATE_UNPLUGGED;
    else /*if (info->available == PA_PORT_AVAILABLE_YES) + UNKNOWN */
#endif
      return CUBEB_DEVICE_STATE_ENABLED;
  }

  return CUBEB_DEVICE_STATE_DISABLED;
}

static void
pulse_sink_info_cb(pa_context * context, const pa_sink_info * info,
    int eol, void * user_data)
{
  pulse_dev_list_data * list_data = user_data;
  cubeb_device_info * devinfo;
  const char * prop;

  (void)context;

  if (eol || info == NULL)
    return;

  devinfo = calloc(1, sizeof(cubeb_device_info));

  devinfo->device_id = strdup(info->name);
  devinfo->devid = (cubeb_devid)devinfo->device_id;
  devinfo->friendly_name = strdup(info->description);
  prop = WRAP(pa_proplist_gets)(info->proplist, "sysfs.path");
  if (prop)
    devinfo->group_id = strdup(prop);
  prop = WRAP(pa_proplist_gets)(info->proplist, "device.vendor.name");
  if (prop)
    devinfo->vendor_name = strdup(prop);

  devinfo->type = CUBEB_DEVICE_TYPE_OUTPUT;
  devinfo->state = pulse_get_state_from_sink_port(info->active_port);
  devinfo->preferred = strcmp(info->name, list_data->default_sink_name) == 0;

  devinfo->format = CUBEB_DEVICE_FMT_ALL;
  devinfo->default_format = pulse_format_to_cubeb_format(info->sample_spec.format);
  devinfo->max_channels = info->channel_map.channels;
  devinfo->min_rate = 1;
  devinfo->max_rate = PA_RATE_MAX;
  devinfo->default_rate = info->sample_spec.rate;

  devinfo->latency_lo_ms = 40;
  devinfo->latency_hi_ms = 400;

  pulse_ensure_dev_list_data_list_size (list_data);
  list_data->devinfo[list_data->count++] = devinfo;
}

static cubeb_device_state
pulse_get_state_from_source_port(pa_source_port_info * info)
{
  if (info != NULL) {
#if PA_CHECK_VERSION(2, 0, 0)
    if (info->available == PA_PORT_AVAILABLE_NO)
      return CUBEB_DEVICE_STATE_UNPLUGGED;
    else /*if (info->available == PA_PORT_AVAILABLE_YES) + UNKNOWN */
#endif
      return CUBEB_DEVICE_STATE_ENABLED;
  }

  return CUBEB_DEVICE_STATE_DISABLED;
}

static void
pulse_source_info_cb(pa_context * context, const pa_source_info * info,
    int eol, void * user_data)
{
  pulse_dev_list_data * list_data = user_data;
  cubeb_device_info * devinfo;
  const char * prop;

  (void)context;

  if (eol)
    return;

  devinfo = calloc(1, sizeof(cubeb_device_info));

  devinfo->device_id = strdup(info->name);
  devinfo->devid = (cubeb_devid)devinfo->device_id;
  devinfo->friendly_name = strdup(info->description);
  prop = WRAP(pa_proplist_gets)(info->proplist, "sysfs.path");
  if (prop)
    devinfo->group_id = strdup(prop);
  prop = WRAP(pa_proplist_gets)(info->proplist, "device.vendor.name");
  if (prop)
    devinfo->vendor_name = strdup(prop);

  devinfo->type = CUBEB_DEVICE_TYPE_INPUT;
  devinfo->state = pulse_get_state_from_source_port(info->active_port);
  devinfo->preferred = strcmp(info->name, list_data->default_source_name) == 0;

  devinfo->format = CUBEB_DEVICE_FMT_ALL;
  devinfo->default_format = pulse_format_to_cubeb_format(info->sample_spec.format);
  devinfo->max_channels = info->channel_map.channels;
  devinfo->min_rate = 1;
  devinfo->max_rate = PA_RATE_MAX;
  devinfo->default_rate = info->sample_spec.rate;

  devinfo->latency_lo_ms = 1;
  devinfo->latency_hi_ms = 10;

  pulse_ensure_dev_list_data_list_size (list_data);
  list_data->devinfo[list_data->count++] = devinfo;
}

static void
pulse_server_info_cb(pa_context * c, const pa_server_info * i, void * userdata)
{
  pulse_dev_list_data * list_data = userdata;

  (void)c;

  free(list_data->default_sink_name);
  free(list_data->default_source_name);
  list_data->default_sink_name = strdup(i->default_sink_name);
  list_data->default_source_name = strdup(i->default_source_name);
}

static int
pulse_enumerate_devices(cubeb * context, cubeb_device_type type,
                        cubeb_device_collection ** collection)
{
  pulse_dev_list_data user_data = { NULL, NULL, NULL, 0, 0 };
  pa_operation * o;
  uint32_t i;

  o = WRAP(pa_context_get_server_info)(context->context,
      pulse_server_info_cb, &user_data);
  if (o) {
    operation_wait(context, NULL, o);
    WRAP(pa_operation_unref)(o);
  }

  if (type & CUBEB_DEVICE_TYPE_OUTPUT) {
    o = WRAP(pa_context_get_sink_info_list)(context->context,
        pulse_sink_info_cb, &user_data);
    if (o) {
      operation_wait(context, NULL, o);
      WRAP(pa_operation_unref)(o);
    }
  }

  if (type & CUBEB_DEVICE_TYPE_INPUT) {
    o = WRAP(pa_context_get_source_info_list)(context->context,
        pulse_source_info_cb, &user_data);
    if (o) {
      operation_wait(context, NULL, o);
      WRAP(pa_operation_unref)(o);
    }
  }

  *collection = malloc(sizeof(cubeb_device_collection) +
      sizeof(cubeb_device_info *) * (user_data.count > 0 ? user_data.count - 1 : 0));
  (*collection)->count = user_data.count;
  for (i = 0; i < user_data.count; i++)
    (*collection)->device[i] = user_data.devinfo[i];

  free(user_data.default_sink_name);
  free(user_data.default_source_name);
  free(user_data.devinfo);
  return CUBEB_OK;
}

static struct cubeb_ops const pulse_ops = {
  .init = pulse_init,
  .get_backend_id = pulse_get_backend_id,
  .get_max_channel_count = pulse_get_max_channel_count,
  .get_min_latency = pulse_get_min_latency,
  .get_preferred_sample_rate = pulse_get_preferred_sample_rate,
  .enumerate_devices = pulse_enumerate_devices,
  .destroy = pulse_destroy,
  .stream_init = pulse_stream_init,
  .stream_destroy = pulse_stream_destroy,
  .stream_start = pulse_stream_start,
  .stream_stop = pulse_stream_stop,
  .stream_get_position = pulse_stream_get_position,
  .stream_get_latency = pulse_stream_get_latency,
  .stream_set_volume = pulse_stream_set_volume,
  .stream_set_panning = pulse_stream_set_panning,
  .stream_get_current_device = NULL,
  .stream_device_destroy = NULL,
  .stream_register_device_changed_callback = NULL
};<|MERGE_RESOLUTION|>--- conflicted
+++ resolved
@@ -188,11 +188,7 @@
 }
 
 static void
-<<<<<<< HEAD
-write_to_output(pa_stream * s, void* input_data, size_t nbytes, cubeb_stream * stm)
-=======
 trigger_user_callback(pa_stream * s, void * input_data, size_t nbytes, cubeb_stream * stm)
->>>>>>> ce689bc2
 {
   void * buffer;
   size_t size;
@@ -211,11 +207,7 @@
     r = WRAP(pa_stream_begin_write)(s, &buffer, &size);
     if (r < 0) {
       // Never get here in normal scenario
-<<<<<<< HEAD
-      LOG("Unexpected error. Debugging with rr causes it\n");
-=======
       LOG("Unexpected error. Debugging with rr causes this\n");
->>>>>>> ce689bc2
       WRAP(pa_stream_cancel_write)(s);
       stm->shutdown = 1;
       return;
@@ -224,14 +216,9 @@
     assert(size % frame_size == 0);
 
     LOG("Data callback offered output buffer size %zd, read_offset=%zd\n", size, read_offset);
-<<<<<<< HEAD
-    got = stm->data_callback(stm, stm->user_ptr, (uint8_t*)input_data + read_offset, buffer, size / frame_size);
-    if (got < 0) {
-=======
     got = stm->data_callback(stm, stm->user_ptr, (uint8_t *)input_data + read_offset, buffer, size / frame_size);
     size_t u_got = got;
     if (got < 0 || u_got != (size / frame_size)) {
->>>>>>> ce689bc2
       WRAP(pa_stream_cancel_write)(s);
       stm->shutdown = 1;
       return;
@@ -284,11 +271,7 @@
 }
 
 static int
-<<<<<<< HEAD
-read_from_input(pa_stream* s, const void** buffer, size_t* size)
-=======
 read_from_input(pa_stream * s, const void ** buffer, size_t * size)
->>>>>>> ce689bc2
 {
   if (WRAP(pa_stream_readable_size)(s) > 0) {
     if (WRAP(pa_stream_peek)(s, buffer, size) < 0) {
@@ -312,11 +295,7 @@
     // Output/playback only operation.
     // Write directly to output
     assert(!stm->input_stream && stm->output_stream);
-<<<<<<< HEAD
-    write_to_output(s, NULL, nbytes, stm);
-=======
     trigger_user_callback(s, NULL, nbytes, stm);
->>>>>>> ce689bc2
   }
 }
 
@@ -334,24 +313,6 @@
   const void *read_data=NULL;
   size_t read_size;
   while (read_from_input(s, &read_data, &read_size) > 0) {
-<<<<<<< HEAD
-    const pa_sample_spec* in_ss =  WRAP(pa_stream_get_sample_spec)(s);
-    size_t in_frame_size = WRAP(pa_frame_size)(in_ss);
-    size_t read_frames = read_size / in_frame_size;
-
-    cubeb_stream* stm = u;
-    if (stm->output_stream) {
-      // input/capture + output/playback operation
-      void* read_buffer = (void*)read_data;
-      size_t out_frame_size = WRAP(pa_frame_size)(&stm->output_sample_spec);
-      size_t write_size = read_frames * out_frame_size;
-      // Offer full duplex data for writing
-      write_to_output(stm->output_stream, read_buffer, write_size, stm);
-    } else {
-      // input/capture only operation. Call callback directly
-      void* read_buffer = (void*)read_data;
-      if (stm->data_callback(stm, stm->user_ptr, read_buffer, NULL, read_frames) < 0) {
-=======
     size_t in_frame_size = WRAP(pa_frame_size)(&stm->input_sample_spec);
     size_t read_frames = read_size / in_frame_size;
 
@@ -369,7 +330,6 @@
       long got = stm->data_callback(stm, stm->user_ptr, read_buffer, NULL, read_frames);
       size_t u_got = got;
       if ( got < 0 || u_got != read_frames) {
->>>>>>> ce689bc2
         WRAP(pa_stream_cancel_write)(s);
         stm->shutdown = 1;
         break;
@@ -444,11 +404,7 @@
 }
 
 static void
-<<<<<<< HEAD
-cork_io_stream(cubeb_stream * stm, pa_stream* io_stream, enum cork_state state)
-=======
 cork_io_stream(cubeb_stream * stm, pa_stream * io_stream, enum cork_state state)
->>>>>>> ce689bc2
 {
   pa_operation * o = NULL;
   if (!io_stream) {
@@ -487,11 +443,7 @@
       WRAP(pa_operation_unref)(o);
     }
     // if this fail abort
-<<<<<<< HEAD
-    if (r != 0){
-=======
     if (r != 0) {
->>>>>>> ce689bc2
       return r;
     }
   }
@@ -686,7 +638,6 @@
 
 pa_sample_format_t
 cube_to_pulse_format(cubeb_sample_format format)
-<<<<<<< HEAD
 {
   switch (format) {
   case CUBEB_SAMPLE_S16LE:
@@ -702,6 +653,35 @@
   }
 }
 
+static pa_stream *
+create_pa_stream(cubeb_stream * stm, cubeb_stream_params * stream_params, char const * stream_name)
+{
+  assert(stm || stream_params);
+  pa_sample_spec ss;
+  ss.format = cube_to_pulse_format(stream_params->format);
+  ss.rate = stream_params->rate;
+  ss.channels = stream_params->channels;
+
+  return WRAP(pa_stream_new)(stm->context->context, stream_name, &ss, NULL);
+}
+
+static pa_buffer_attr
+set_buffering_attribute(unsigned int latency, pa_sample_spec * sample_spec)
+{
+  pa_buffer_attr battr;
+  battr.maxlength = -1;
+  battr.prebuf    = -1;
+  battr.tlength   = WRAP(pa_usec_to_bytes)(latency * PA_USEC_PER_MSEC, sample_spec);
+  battr.minreq    = battr.tlength / 4;
+  battr.fragsize  = battr.minreq;
+
+  LOG("Requested buffer attributes maxlength %u, tlength %u, prebuf %u, minreq %u, fragsize %u\n",
+      battr.maxlength, battr.tlength, battr.prebuf, battr.minreq, battr.fragsize);
+
+  return battr;
+}
+
+
 static int
 pulse_stream_init(cubeb * context,
                   cubeb_stream ** stream,
@@ -713,64 +693,6 @@
                   cubeb_state_callback state_callback,
                   void * user_ptr)
 {
-  pa_sample_spec ss;
-=======
-{
-  switch (format) {
-  case CUBEB_SAMPLE_S16LE:
-    return PA_SAMPLE_S16LE;
-  case CUBEB_SAMPLE_S16BE:
-    return PA_SAMPLE_S16BE;
-  case CUBEB_SAMPLE_FLOAT32LE:
-    return PA_SAMPLE_FLOAT32LE;
-  case CUBEB_SAMPLE_FLOAT32BE:
-    return PA_SAMPLE_FLOAT32BE;
-  default:
-    return PA_SAMPLE_INVALID;
-  }
-}
-
-static pa_stream *
-create_pa_stream(cubeb_stream * stm, cubeb_stream_params * stream_params, char const * stream_name)
-{
-  assert(stm || stream_params);
-  pa_sample_spec ss;
-  ss.format = cube_to_pulse_format(stream_params->format);
-  ss.rate = stream_params->rate;
-  ss.channels = stream_params->channels;
-
-  return WRAP(pa_stream_new)(stm->context->context, stream_name, &ss, NULL);
-}
-
-static pa_buffer_attr
-set_buffering_attribute(unsigned int latency, pa_sample_spec * sample_spec)
-{
-  pa_buffer_attr battr;
-  battr.maxlength = -1;
-  battr.prebuf    = -1;
-  battr.tlength   = WRAP(pa_usec_to_bytes)(latency * PA_USEC_PER_MSEC, sample_spec);
-  battr.minreq    = battr.tlength / 4;
-  battr.fragsize  = battr.minreq;
-
-  LOG("Requested buffer attributes maxlength %u, tlength %u, prebuf %u, minreq %u, fragsize %u\n",
-      battr.maxlength, battr.tlength, battr.prebuf, battr.minreq, battr.fragsize);
-
-  return battr;
-}
-
-
-static int
-pulse_stream_init(cubeb * context,
-                  cubeb_stream ** stream,
-                  char const * stream_name,
-                  cubeb_stream_params * input_stream_params,
-                  cubeb_stream_params * output_stream_params,
-                  unsigned int latency,
-                  cubeb_data_callback data_callback,
-                  cubeb_state_callback state_callback,
-                  void * user_ptr)
-{
->>>>>>> ce689bc2
   cubeb_stream * stm;
   pa_buffer_attr battr;
   int r;
@@ -792,51 +714,21 @@
   stm->user_ptr = user_ptr;
   stm->volume = PULSE_NO_GAIN;
 
-<<<<<<< HEAD
-  battr.maxlength = -1;
-  battr.tlength = -1;
-  battr.prebuf = -1;
-  battr.minreq = -1;
-  battr.fragsize = -1;
-
-  WRAP(pa_threaded_mainloop_lock)(stm->context->mainloop);
-  if (output_stream_params) {
-    ss.format = cube_to_pulse_format(output_stream_params->format);
-    ss.rate = output_stream_params->rate;
-    ss.channels = output_stream_params->channels;
-    stm->output_sample_spec = ss;
-
-    // update buffer attributes
-    battr.tlength = WRAP(pa_usec_to_bytes)(latency * PA_USEC_PER_MSEC, &stm->output_sample_spec);
-    battr.minreq = battr.tlength / 4;
-    battr.fragsize = battr.minreq;
-
-    LOG("Stream init requested buffer attributes maxlength %u, tlength %u, prebuf %u, minreq %u, fragsize %u\n",battr.maxlength, battr.tlength,
-        battr.prebuf, battr.minreq, battr.fragsize);
-
-    stm->output_stream = WRAP(pa_stream_new)(stm->context->context, stream_name, &ss, NULL);
-=======
   WRAP(pa_threaded_mainloop_lock)(stm->context->mainloop);
   if (output_stream_params) {
     stm->output_stream = create_pa_stream(stm, output_stream_params, stream_name);
->>>>>>> ce689bc2
     if (!stm->output_stream) {
       WRAP(pa_threaded_mainloop_unlock)(stm->context->mainloop);
       pulse_stream_destroy(stm);
       return CUBEB_ERROR;
     }
-<<<<<<< HEAD
+
+    stm->output_sample_spec = *(WRAP(pa_stream_get_sample_spec)(stm->output_stream));
+
     WRAP(pa_stream_set_state_callback)(stm->output_stream, stream_state_callback, stm);
     WRAP(pa_stream_set_write_callback)(stm->output_stream, stream_write_callback, stm);
-=======
-
-    stm->output_sample_spec = *(WRAP(pa_stream_get_sample_spec)(stm->output_stream));
-
-    WRAP(pa_stream_set_state_callback)(stm->output_stream, stream_state_callback, stm);
-    WRAP(pa_stream_set_write_callback)(stm->output_stream, stream_write_callback, stm);
 
     battr = set_buffering_attribute(latency, &stm->output_sample_spec);
->>>>>>> ce689bc2
     WRAP(pa_stream_connect_playback)(stm->output_stream,
                                      output_stream_params->devid,
                                      &battr,
@@ -847,39 +739,19 @@
 
   // Set up input stream
   if (input_stream_params) {
-<<<<<<< HEAD
-    pa_sample_spec in_ss;
-    in_ss.channels = input_stream_params->channels;
-    in_ss.rate = input_stream_params->rate;
-    in_ss.format = cube_to_pulse_format(input_stream_params->format);
-    stm->input_sample_spec = in_ss;
-
-    // update buffer attributes
-    battr.tlength = WRAP(pa_usec_to_bytes)(latency * PA_USEC_PER_MSEC, &stm->input_sample_spec);
-    battr.minreq = battr.tlength / 4;
-    battr.fragsize = battr.minreq;
-
-    stm->input_stream = WRAP(pa_stream_new)(stm->context->context, "input stream", &in_ss, NULL);
-=======
     stm->input_stream = create_pa_stream(stm, input_stream_params, "cubeb input");
->>>>>>> ce689bc2
     if (!stm->input_stream) {
       WRAP(pa_threaded_mainloop_unlock)(stm->context->mainloop);
       pulse_stream_destroy(stm);
       return CUBEB_ERROR;
     }
-<<<<<<< HEAD
+
+    stm->input_sample_spec = *(WRAP(pa_stream_get_sample_spec)(stm->input_stream));
+
     WRAP(pa_stream_set_state_callback)(stm->input_stream, stream_state_callback, stm);
     WRAP(pa_stream_set_read_callback)(stm->input_stream, stream_read_callback, stm);
-=======
-
-    stm->input_sample_spec = *(WRAP(pa_stream_get_sample_spec)(stm->input_stream));
-
-    WRAP(pa_stream_set_state_callback)(stm->input_stream, stream_state_callback, stm);
-    WRAP(pa_stream_set_read_callback)(stm->input_stream, stream_read_callback, stm);
 
     battr = set_buffering_attribute(latency, &stm->input_sample_spec);
->>>>>>> ce689bc2
     WRAP(pa_stream_connect_record)(stm->input_stream,
                                    input_stream_params->devid,
                                    &battr,
@@ -893,24 +765,6 @@
     /* force a timing update now, otherwise timing info does not become valid
        until some point after initialization has completed. */
     r = stream_update_timing_info(stm);
-<<<<<<< HEAD
-  }
-
-#ifdef LOGGING_ENABLED
-  if (output_stream_params){
-    const pa_buffer_attr* output_att;
-    output_att = WRAP(pa_stream_get_buffer_attr)(stm->output_stream);
-    LOG("Output buffer attributes maxlength %u, tlength %u, prebuf %u, minreq %u, fragsize %u\n",output_att->maxlength, output_att->tlength,
-        output_att->prebuf, output_att->minreq, output_att->fragsize);
-  }
-
-  if (input_stream_params){
-    const pa_buffer_attr* input_att;
-    input_att = WRAP(pa_stream_get_buffer_attr)(stm->input_stream);
-    LOG("Input buffer attributes maxlength %u, tlength %u, prebuf %u, minreq %u, fragsize %u\n",input_att->maxlength, input_att->tlength,
-        input_att->prebuf, input_att->minreq, input_att->fragsize);
-  }
-=======
   }
 
 #ifdef LOGGING_ENABLED
@@ -927,7 +781,6 @@
     LOG("Input buffer attributes maxlength %u, tlength %u, prebuf %u, minreq %u, fragsize %u\n",input_att->maxlength, input_att->tlength,
         input_att->prebuf, input_att->minreq, input_att->fragsize);
   }
->>>>>>> ce689bc2
 #endif
 
   WRAP(pa_threaded_mainloop_unlock)(stm->context->mainloop);
